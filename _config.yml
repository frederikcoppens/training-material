--- conflicted
+++ resolved
@@ -69,11 +69,8 @@
   feedback: fa-comments-o
   congratulations: fa-thumbs-up
   trophy: fa-trophy
-<<<<<<< HEAD
   warning: fa-warning
-=======
   details: fa-info-circle 
->>>>>>> 3fce2a23
   # menus, links
   zenodo_link: fa-files-o
   tutorial: fa-laptop
