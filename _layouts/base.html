---
---
<!doctype html>
<html lang="en">
    <head>
        <meta charset="utf-8">
        <meta http-equiv="x-ua-compatible" content="ie=edge">
        <meta name="viewport" content="width=device-width, initial-scale=1, shrink-to-fit=no">
        <title>{{ site.title }}</title>
<<<<<<< HEAD
        <link rel="stylesheet" href="{{ site.url }}/assets/css/bootstrap.min.css?v=3">
        <link rel="stylesheet" href="{{ site.url }}/assets/css/main.css?v=2">
        <link rel="stylesheet" href="{{ site.url }}/assets/css/font-awesome.css">
        <link rel="stylesheet" href="{{ site.url }}/assets/css/academicons.css">
        <link rel="stylesheet" href="{{ site.url }}/assets/css/syntax_highlighting.css">
=======
        <link rel="stylesheet" href="{{ "/assets/css/bootstrap.min.css?v=3" | prepend: site.baseurl }}">
        <link rel="stylesheet" href="{{ "/assets/css/main.css?v=2" | prepend: site.baseurl }}">
        <link rel="stylesheet" href="{{ "/assets/css/font-awesome.css" | prepend: site.baseurl }}">
        <link rel="stylesheet" href="{{ "/assets/css/syntax_highlighting.css" | prepend: site.baseurl }}">
>>>>>>> 9f3c3e13
    </head>
    <body>
        {{ content }}
    </body>
    <script type="text/javascript" src="{{ "/assets/js/jquery.slim.min.js" | prepend: site.baseurl }}"></script>
    <script type="text/javascript" src="{{ "/assets/js/popper.min.js" | prepend: site.baseurl }}"></script>
    <script type="text/javascript" src="{{ "/assets/js/bootstrap.min.js?v=3" | prepend: site.baseurl }}"></script>
    <script type="text/javascript" src="{{ "/assets/js/details-element-polyfill.js" | prepend: site.baseurl }}"></script>
    <script type="text/javascript" src="https://cdnjs.cloudflare.com/ajax/libs/mathjax/2.7.1/MathJax.js?config=TeX-AMS-MML_HTMLorMML"></script>
</html><|MERGE_RESOLUTION|>--- conflicted
+++ resolved
@@ -7,18 +7,11 @@
         <meta http-equiv="x-ua-compatible" content="ie=edge">
         <meta name="viewport" content="width=device-width, initial-scale=1, shrink-to-fit=no">
         <title>{{ site.title }}</title>
-<<<<<<< HEAD
-        <link rel="stylesheet" href="{{ site.url }}/assets/css/bootstrap.min.css?v=3">
-        <link rel="stylesheet" href="{{ site.url }}/assets/css/main.css?v=2">
-        <link rel="stylesheet" href="{{ site.url }}/assets/css/font-awesome.css">
-        <link rel="stylesheet" href="{{ site.url }}/assets/css/academicons.css">
-        <link rel="stylesheet" href="{{ site.url }}/assets/css/syntax_highlighting.css">
-=======
         <link rel="stylesheet" href="{{ "/assets/css/bootstrap.min.css?v=3" | prepend: site.baseurl }}">
         <link rel="stylesheet" href="{{ "/assets/css/main.css?v=2" | prepend: site.baseurl }}">
         <link rel="stylesheet" href="{{ "/assets/css/font-awesome.css" | prepend: site.baseurl }}">
+        <link rel="stylesheet" href="{{ "/assets/css/academicons.css" | prepend: site.baseurl }}">
         <link rel="stylesheet" href="{{ "/assets/css/syntax_highlighting.css" | prepend: site.baseurl }}">
->>>>>>> 9f3c3e13
     </head>
     <body>
         {{ content }}
